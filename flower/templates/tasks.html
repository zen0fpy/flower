--- conflicted
+++ resolved
@@ -118,17 +118,11 @@
       <td>{{ humanize(task.args, length=20) }}</td>
       <td>{{ humanize(task.kwargs, length=20) }}</td>
       <td>
-<<<<<<< HEAD
           {% if task.state == "SUCCESS" %}
             {{ task.result }}
+          {% elif task.state == "FAILURE" %}
+            {{ task.error_message }}
           {% end %}
-=======
-        {% if task.state == "FAILURE" %}
-            {{ task.error_message }}
-        {% else %}
-            {{ task.result }}
-        {% end %}
->>>>>>> cc6b452f
       </td>
       <td>{{ humanize(task.received, type='time') }}</td>
       <td>{{ humanize(task.started, type='time') }}</td>
